--- conflicted
+++ resolved
@@ -14,11 +14,7 @@
 
 Name: pulp-rpm
 Version: 2.4.0
-<<<<<<< HEAD
-Release: 0.19.beta%{?dist}
-=======
 Release: 0.21.beta%{?dist}
->>>>>>> ea51c798
 Summary: Support for RPM content in the Pulp platform
 Group: Development/Languages
 License: GPLv2
@@ -277,8 +273,6 @@
 
 
 %changelog
-<<<<<<< HEAD
-=======
 * Tue Jun 17 2014 Randy Barlow <rbarlow@redhat.com> 2.4.0-0.21.beta
 - 973784 - improving performance of depsolve (mhrivnak@redhat.com)
 - 1107117 - Viewing the details of an erratum using "pulp-admin rpm repo
@@ -296,7 +290,6 @@
 - 1097790 - check task details of erratum upload to determine if task succeeded
   (cduryee@redhat.com)
 
->>>>>>> ea51c798
 * Thu May 29 2014 Randy Barlow <rbarlow@redhat.com> 2.4.0-0.19.beta
 - 1102377 - generating listing files during repo publish (mhrivnak@redhat.com)
 - 1100027 - eliminating race condition during listing file generation
