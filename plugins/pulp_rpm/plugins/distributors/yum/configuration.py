--- conflicted
+++ resolved
@@ -21,12 +21,8 @@
 
 OPTIONAL_CONFIG_KEYS = ('gpgkey', 'auth_ca', 'auth_cert', 'https_ca', 'checksum_type',
                         'http_publish_dir', 'https_publish_dir', 'protected',
-<<<<<<< HEAD
                         'skip', 'skip_pkg_tags', 'generate_sqlite', 'force_full',
-                        'repoview', 'packages_directory', 'updateinfo_checksum_type')
-=======
-                        'skip', 'skip_pkg_tags', 'generate_sqlite', 'force_full', 'repoview')
->>>>>>> a50f3d8b
+                        'repoview', 'updateinfo_checksum_type')
 
 ROOT_PUBLISH_DIR = '/var/lib/pulp/published/yum'
 MASTER_PUBLISH_DIR = os.path.join(ROOT_PUBLISH_DIR, 'master')
