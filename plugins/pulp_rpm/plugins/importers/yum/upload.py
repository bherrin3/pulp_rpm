import hashlib
import logging
import os
import shutil
from xml.etree import cElementTree as ET

import rpm
from pulp.plugins.util import verification
from pulp.server.db.model.criteria import UnitAssociationCriteria

from pulp_rpm.plugins.db import models
from pulp_rpm.plugins.importers.yum import utils
from pulp_rpm.plugins.importers.yum.parse import rpm as rpm_parse
from pulp_rpm.plugins.importers.yum.repomd import primary

# this is required because some of the pre-migration XML tags use the "rpm"
# namespace, which causes a parse error if that namespace isn't declared.
FAKE_XML = '<?xml version="1.0" encoding="%(encoding)s"?><faketag xmlns:rpm="http://pulpproject.org">%(xml)s</faketag>'

# Used when extracting metadata from an RPM
RPMTAG_NOSOURCE = 1051
CHECKSUM_READ_BUFFER_SIZE = 65536

# Configuration option specified to not take the steps of linking a newly
# uploaded erratum with RPMs in the destination repository.
CONFIG_SKIP_ERRATUM_LINK = 'skip_erratum_link'

_LOGGER = logging.getLogger(__name__)


# These are used by the _handle_* methods for each type so that the main driver
# method can consistently format/word the failure report. These should not be
# raised outside of this module.

class ModelInstantiationError(Exception): pass
class StoreFileError(Exception): pass
class PackageMetadataError(Exception) : pass


def upload(repo, type_id, unit_key, metadata, file_path, conduit, config):
    """
    :param repo: metadata describing the repository
    :type  repo: pulp.plugins.model.Repository

    :param type_id: type of unit being uploaded
    :type  type_id: str

    :param unit_key: identifier for the unit, specified by the user; will likely be None
                     for RPM uploads as the data is extracted server-side
    :type  unit_key: dict or None

    :param metadata: any user-specified metadata for the unit; will likely be None
                     for RPM uploads as the data is extracted server-side
    :type  metadata: dict or None

    :param file_path: path on the Pulp server's filesystem to the temporary
           location of the uploaded file; may be None in the event that a
           unit is comprised entirely of metadata and has no bits associated
    :type  file_path: str

    :param conduit: provides access to relevant Pulp functionality
    :type  conduit: pulp.plugins.conduits.upload.UploadConduit

    :param config: plugin configuration for the repository
    :type  config: pulp.plugins.config.PluginCallConfiguration

    :return: report of the details of the sync
    :rtype:  dict
    """

    # Dispatch to process the upload by type
    handlers = {
        models.RPM.TYPE : _handle_package,
        models.SRPM.TYPE : _handle_package,
        models.PackageGroup.TYPE : _handle_group_category,
        models.PackageCategory.TYPE : _handle_group_category,
        models.Errata.TYPE : _handle_erratum,
        models.YumMetadataFile.TYPE : _handle_yum_metadata_file,
    }

    if type_id not in handlers:
        return _fail_report('%s is not a supported type for upload' % type_id)

    try:
        handlers[type_id](type_id, unit_key, metadata, file_path, conduit, config)
    except ModelInstantiationError:
        msg = 'metadata for the uploaded file was invalid'
        _LOGGER.exception(msg)
        return _fail_report(msg)
    except StoreFileError:
        msg = 'file could not be deployed into Pulp\'s storage'
        _LOGGER.exception(msg)
        return _fail_report(msg)
    except PackageMetadataError:
        msg = 'metadata for the given package could not be extracted'
        _LOGGER.exception(msg)
        return _fail_report(msg)
    except:
        msg = 'unexpected error occurred importing uploaded file'
        _LOGGER.exception(msg)
        return _fail_report(msg)

    report = {'success_flag': True, 'summary': '', 'details': {}}
    return report


def _handle_erratum(type_id, unit_key, metadata, file_path, conduit, config):
    """
    Handles the upload for an erratum. There is no file uploaded so the only
    steps are to save the metadata and optionally link the erratum to RPMs
    in the repository.

    :type  type_id: str
    :type  unit_key: dict
    :type  metadata: dict or None
    :type  file_path: str
    :type  conduit: pulp.plugins.conduits.upload.UploadConduit
    :type  config: pulp.plugins.config.PluginCallConfiguration
    """

    # Validate the user specified data by instantiating the model
    try:
        model_class = models.TYPE_MAP[type_id]
        model = model_class(metadata=metadata, **unit_key)
    except TypeError:
        raise ModelInstantiationError()

    unit = conduit.init_unit(model.TYPE, model.unit_key, model.metadata, None)

    # this save must happen before the link is created, because the link logic
    # requires the unit to have an "id".
    saved_unit = conduit.save_unit(unit)

    if not config.get_boolean(CONFIG_SKIP_ERRATUM_LINK):
        _link_errata_to_rpms(conduit, model, saved_unit)


def _link_errata_to_rpms(conduit, errata_model, errata_unit):
    """
    Creates links in the Pulp data model between an erratum and its RPMs.

    :param conduit: provides access to relevant Pulp functionality
    :type  conduit: pulp.plugins.conduits.unit_add.UnitAddConduit
    :param errata_model:    model object representing an errata
    :type  errata_model:    pulp_rpm.plugins.db.models.Errata
    :param errata_unit:     unit object representing an errata
    :type  errata_unit:     pulp.plugins.model.Unit
    """
    fields = list(models.RPM.UNIT_KEY_NAMES)
    fields.append('_storage_path')
    filters = {'$or': errata_model.rpm_search_dicts}
    for model_type in (models.RPM.TYPE, models.SRPM.TYPE):
        criteria = UnitAssociationCriteria(type_ids=[model_type], unit_fields=fields,
                                           unit_filters=filters)
        for unit in conduit.get_units(criteria):
            conduit.link_unit(errata_unit, unit, bidirectional=True)


def _handle_yum_metadata_file(type_id, unit_key, metadata, file_path, conduit, config):
    """
    Handles the upload for a yum repository metadata file.

    :type  type_id: str
    :type  unit_key: dict
    :type  metadata: dict or None
    :type  file_path: str
    :type  conduit: pulp.plugins.conduits.upload.UploadConduit
    :type  config: pulp.plugins.config.PluginCallConfiguration
    """

    # Validate the user specified data by instantiating the model
    try:
        model = models.YumMetadataFile(metadata=metadata, **unit_key)
    except TypeError:
        raise ModelInstantiationError()

    # Replicates the logic in yum/sync.py.import_unknown_metadata_files.
    # The local_path variable is removed since it's not included in the metadata when
    # synchronized.
    file_relative_path = model.metadata.pop('local_path')
    relative_path = os.path.join(model.relative_dir, file_relative_path)

    # Move the file to its final storage location in Pulp
    try:
        unit = conduit.init_unit(model.TYPE, model.unit_key, model.metadata, relative_path)
        shutil.move(file_path, unit.storage_path)
        conduit.save_unit(unit)
    except IOError:
        raise StoreFileError()


def _handle_group_category(type_id, unit_key, metadata, file_path, conduit, config):
    """
    Handles the creation of a package group or category. There is no file uploaded,
    so the process is simply to create the unit in Pulp.

    :type  type_id: str
    :type  unit_key: dict
    :type  metadata: dict or None
    :type  file_path: str
    :type  conduit: pulp.plugins.conduits.upload.UploadConduit
    :type  config: pulp.plugins.config.PluginCallConfiguration
    """

    # Validate the user specified data by instantiating the model
    try:
        model_class = models.TYPE_MAP[type_id]
        model = model_class(metadata=metadata, **unit_key)
    except TypeError:
        raise ModelInstantiationError()

    unit = conduit.init_unit(model.TYPE, model.unit_key, model.metadata, None)
    conduit.save_unit(unit)


def _handle_package(type_id, unit_key, metadata, file_path, conduit, config):
    """
    Handles the upload for an RPM or SRPM. For these types, the unit_key
    and metadata will only contain additions the user wishes to add. The
    typical use case is that the file is uploaded and all of the necessary
    data, both unit key and metadata, are extracted in this method.

    :type  type_id: str
    :type  unit_key: dict
    :type  metadata: dict or None
    :type  file_path: str
    :type  conduit: pulp.plugins.conduits.upload.UploadConduit
    :type  config: pulp.plugins.config.PluginCallConfiguration
    """

    # Extract the RPM key and metadata
    try:
        new_unit_key, new_unit_metadata = _generate_rpm_data(file_path, metadata)
    except:
        _LOGGER.exception('Error extracting RPM metadata for [%s]' % file_path)
        raise PackageMetadataError()

    # Update the RPM-extracted data with anything additional the user specified.
    # Allow the user-specified values to override the extracted ones.
    new_unit_key.update(unit_key or {})
    new_unit_metadata.update(metadata or {})

    # Validate the user specified data by instantiating the model
    try:
        model_class = models.TYPE_MAP[type_id]
        model = model_class(metadata=new_unit_metadata, **new_unit_key)
    except TypeError:
        raise ModelInstantiationError()

    # Move the file to its final storage location in Pulp
    try:
        unit = conduit.init_unit(model.TYPE, model.unit_key,
                                 model.metadata, model.relative_path)
        shutil.move(file_path, unit.storage_path)
    except IOError:
        raise StoreFileError()

    # Extract the repodata snippets
    unit.metadata['repodata'] = rpm_parse.get_package_xml(unit.storage_path,
                                                          sumtype=new_unit_key['checksumtype'])
    _update_provides_requires(unit)

    # Save the unit in Pulp
    conduit.save_unit(unit)


def _update_provides_requires(unit):
    """
    Determines the provides and requires fields based on the RPM's XML snippet and updates
    the model instance.

    :param unit: the unit being added to Pulp; the metadata attribute must already have
                 a key called 'repodata'
    :type  unit: pulp.plugins.model.Unit
    """

    try:
        # make a guess at the encoding
        codec = 'UTF-8'
        unit.metadata['repodata']['primary'].encode(codec)
    except UnicodeEncodeError:
        # best second guess we have, and it will never fail due to the nature
        # of the encoding.
        codec = 'ISO-8859-1'
        unit.metadata['repodata']['primary'].encode(codec)
    fake_xml = FAKE_XML % {'encoding': codec, 'xml': unit.metadata['repodata']['primary']}
    fake_element = ET.fromstring(fake_xml.encode(codec))
    utils.strip_ns(fake_element)
    primary_element = fake_element.find('package')
    format_element = primary_element.find('format')
    provides_element = format_element.find('provides')
    requires_element = format_element.find('requires')
    unit.metadata['provides'] = map(primary._process_rpm_entry_element,
                                     provides_element.findall('entry')) if provides_element else []
    unit.metadata['requires'] = map(primary._process_rpm_entry_element,
                                     requires_element.findall('entry')) if requires_element else []


def _generate_rpm_data(rpm_filename, user_metadata=None):
    """
    For the given RPM, analyzes its metadata to generate the appropriate unit
    key and metadata fields, returning both to the caller.

    :param rpm_filename: full path to the RPM to analyze
    :type  rpm_filename: str
    :param user_metadata: user supplied metadata about the unit. This is optional.
    :type  user_metadata: dict

    :return: tuple of unit key and unit metadata for the RPM
    :rtype:  tuple
    """

    # Expected metadata fields:
    # "vendor", "description", "buildhost", "license", "vendor", "requires", "provides", "relativepath", "filename"
    #
    # Expected unit key fields:
    # "name", "epoch", "version", "release", "arch", "checksumtype", "checksum"

    unit_key = dict()
    metadata = dict()

    # Read the RPM header attributes for use later
    ts = rpm.TransactionSet()
    ts.setVSFlags(rpm._RPMVSF_NOSIGNATURES)
    fd = os.open(rpm_filename, os.O_RDONLY)
    try:
        headers = ts.hdrFromFdno(fd)
        os.close(fd)
    except rpm.error:
        # Raised if the headers cannot be read
        os.close(fd)
        raise

    # -- Unit Key -----------------------
    # Checksum
<<<<<<< HEAD
    if user_metadata and user_metadata.get('checksum_type'):
        unit_key['checksumtype'] = user_metadata.get('checksum_type')
=======
    user_checksum_type = user_metadata.get('checksum_type')
    user_checksum_type = verification.sanitize_checksum_type(user_checksum_type)
    if user_checksum_type:
        unit_key['checksumtype'] = user_checksum_type
>>>>>>> 8dc79526
    else:
        unit_key['checksumtype'] = verification.TYPE_SHA256
    unit_key['checksum'] = _calculate_checksum(unit_key['checksumtype'], rpm_filename)

    # Name, Version, Release, Epoch
    for k in ['name', 'version', 'release', 'epoch']:
        unit_key[k] = headers[k]

    #   Epoch munging
    if unit_key['epoch'] is None:
        unit_key['epoch'] = str(0)
    else:
        unit_key['epoch'] = str(unit_key['epoch'])

    # Arch
    if headers['sourcepackage']:
        if RPMTAG_NOSOURCE in headers.keys():
            unit_key['arch'] = 'nosrc'
        else:
            unit_key['arch'] = 'src'
    else:
        unit_key['arch'] = headers['arch']

    # -- Unit Metadata ------------------

    # construct filename from metadata (BZ #1101168)
    if headers[rpm.RPMTAG_SOURCEPACKAGE]:
        rpm_basefilename = "%s-%s-%s.src.rpm" % (headers['name'],
                                                 headers['version'],
                                                 headers['release'])
    else:
        rpm_basefilename = "%s-%s-%s.%s.rpm" % (headers['name'],
                                                headers['version'],
                                                headers['release'],
                                                headers['arch'])

    metadata['relativepath'] = rpm_basefilename
    metadata['filename'] = rpm_basefilename

    # This format is, and has always been, incorrect. As of the new yum importer, the
    # plugin will generate these from the XML snippet because the API into RPM headers
    # is atrocious. This is the end game for this functionality anyway, moving all of
    # that metadata derivation into the plugin, so this is just a first step.
    # I'm leaving these in and commented to show how not to do it.
    # metadata['requires'] = [(r,) for r in headers['requires']]
    # metadata['provides'] = [(p,) for p in headers['provides']]

    metadata['buildhost'] = headers['buildhost']
    metadata['license'] = headers['license']
    metadata['vendor'] = headers['vendor']
    metadata['description'] = headers['description']

    return unit_key, metadata


def _calculate_checksum(checksum_type, filename):
    m = hashlib.new(checksum_type)
    f = open(filename, 'r')
    while 1:
        file_buffer = f.read(CHECKSUM_READ_BUFFER_SIZE)
        if not file_buffer:
            break
        m.update(file_buffer)
    f.close()
    return m.hexdigest()


def _fail_report(message):
    # this is the format returned by the original importer. I'm not sure if
    # anything is actually parsing it
    details = {'errors': [message]}
    return {'success_flag': False, 'summary': '', 'details': details}<|MERGE_RESOLUTION|>--- conflicted
+++ resolved
@@ -333,15 +333,10 @@
 
     # -- Unit Key -----------------------
     # Checksum
-<<<<<<< HEAD
     if user_metadata and user_metadata.get('checksum_type'):
-        unit_key['checksumtype'] = user_metadata.get('checksum_type')
-=======
-    user_checksum_type = user_metadata.get('checksum_type')
-    user_checksum_type = verification.sanitize_checksum_type(user_checksum_type)
-    if user_checksum_type:
+        user_checksum_type = user_metadata.get('checksum_type')
+        user_checksum_type = verification.sanitize_checksum_type(user_checksum_type)
         unit_key['checksumtype'] = user_checksum_type
->>>>>>> 8dc79526
     else:
         unit_key['checksumtype'] = verification.TYPE_SHA256
     unit_key['checksum'] = _calculate_checksum(unit_key['checksumtype'], rpm_filename)
