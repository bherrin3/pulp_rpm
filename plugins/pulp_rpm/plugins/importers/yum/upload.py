import functools
import hashlib
import logging
import os
import stat
from xml.etree import cElementTree as ET

from pulp.plugins.loader import api as plugin_api
from pulp.plugins.util import verification
from pulp.server.controllers import repository as repo_controller
from pulp.server.exceptions import PulpCodedValidationException, PulpCodedException
from pulp.server.exceptions import error_codes as platform_errors
import rpm

from pulp_rpm.plugins.db import models
from pulp_rpm.plugins import error_codes
from pulp_rpm.plugins.importers.yum import purge, utils
from pulp_rpm.plugins.importers.yum.parse import rpm as rpm_parse
from pulp_rpm.plugins.importers.yum.repomd import primary, group, packages


# this is required because some of the pre-migration XML tags use the "rpm"
# namespace, which causes a parse error if that namespace isn't declared.
FAKE_XML = '<?xml version="1.0" encoding="%(encoding)s"?><faketag ' \
           'xmlns:rpm="http://pulpproject.org">%(xml)s</faketag>'

# Used when extracting metadata from an RPM
RPMTAG_NOSOURCE = 1051
CHECKSUM_READ_BUFFER_SIZE = 65536

# Configuration option specified to not take the steps of linking a newly
# uploaded erratum with RPMs in the destination repository.
CONFIG_SKIP_ERRATUM_LINK = 'skip_erratum_link'

_LOGGER = logging.getLogger(__name__)


def update_fields_inbound(model_class, user_dict):
    """
    Rename keys in to map old API field names to new mongoengine names.

    This modifies the dictionary in place and returns None.

    :param model_class: The model class
    :type  model_class: subclass of pulp.server.db.model.ContentUnit

    :param user_dict: The dictionary to update in-place
    :type user_dict: dict

    :return: None
    """
    for new_name, old_name in model_class.SERIALIZER.Meta.remapped_fields.iteritems():
        if old_name in user_dict:
            user_dict[new_name] = user_dict[old_name]
            del user_dict[old_name]


# These are used by the _handle_* methods for each type so that the main driver
# method can consistently format/word the failure report. These should not be
# raised outside of this module.

class ModelInstantiationError(Exception):
    pass


class StoreFileError(Exception):
    pass


class PackageMetadataError(Exception):
    pass


def upload(repo, type_id, unit_key, metadata, file_path, conduit, config):
    """
    :param repo: The repository to have the unit uploaded to
    :type  repo: pulp.server.db.model.Repository

    :param type_id: type of unit being uploaded
    :type  type_id: str

    :param unit_key: identifier for the unit, specified by the user; will likely be None
                     for RPM uploads as the data is extracted server-side
    :type  unit_key: dict or None

    :param metadata: any user-specified metadata for the unit; will likely be None
                     for RPM uploads as the data is extracted server-side
    :type  metadata: dict or None

    :param file_path: path on the Pulp server's filesystem to the temporary
           location of the uploaded file; may be None in the event that a
           unit is comprised entirely of metadata and has no bits associated
    :type  file_path: str

    :param conduit: provides access to relevant Pulp functionality
    :type  conduit: pulp.plugins.conduits.upload.UploadConduit

    :param config: plugin configuration for the repository
    :type  config: pulp.plugins.config.PluginCallConfiguration

    :return: report of the details of the sync
    :rtype:  dict
    """
    handlers = {
        models.RPM._content_type_id.default: _handle_package,
        models.SRPM._content_type_id.default: _handle_package,
        models.PackageGroup._content_type_id.default: _handle_group_category_comps,
        models.PackageCategory._content_type_id.default: _handle_group_category_comps,
        models.Errata._content_type_id.default: _handle_erratum,
        models.YumMetadataFile._content_type_id.default: _handle_yum_metadata_file,
    }

    if type_id not in handlers:
        return _fail_report('%s is not a supported type for upload' % type_id)

    try:
        handlers[type_id](repo, type_id, unit_key, metadata, file_path, conduit, config)
    except ModelInstantiationError:
        msg = 'metadata for the uploaded file was invalid'
        _LOGGER.exception(msg)
        return _fail_report(msg)
    except StoreFileError:
        msg = 'file could not be deployed into Pulp\'s storage'
        _LOGGER.exception(msg)
        return _fail_report(msg)
    except PackageMetadataError:
        msg = 'metadata for the given package could not be extracted'
        _LOGGER.exception(msg)
        return _fail_report(msg)
    except PulpCodedException, e:
        _LOGGER.exception(e)
        return _fail_report(str(e))
    except:
        msg = 'unexpected error occurred importing uploaded file'
        _LOGGER.exception(msg)
        return _fail_report(msg)

    report = {'success_flag': True, 'summary': '', 'details': {}}
    return report


def _handle_erratum(repo, type_id, unit_key, metadata, file_path, conduit, config):
    """
    Handles the upload for an erratum. There is no file uploaded so the only
    steps are to save the metadata and optionally link the erratum to RPMs
    in the repository.

    :param repo: The repository to import the package into
    :type  repo: pulp.server.db.model.Repository

    :param type_id: The type_id of the package being uploaded
    :type  type_id: str

    :param unit_key: A dictionary of fields to overwrite introspected field values
    :type  unit_key: dict

    :param metadata: A dictionary of fields to overwrite introspected field values, or None
    :type  metadata: dict or None

    :param file_path: The path to the uploaded package
    :type  file_path: str

    :param conduit: provides access to relevant Pulp functionality
    :type  conduit: pulp.plugins.conduits.upload.UploadConduit

    :param config: plugin configuration for the repository
    :type  config: pulp.plugins.config.PluginCallConfiguration
    """
    model_class = plugin_api.get_unit_model_by_id(type_id)
    update_fields_inbound(model_class, unit_key or {})
    update_fields_inbound(model_class, metadata or {})

    unit_data = {}
    unit_data.update(metadata or {})
    unit_data.update(unit_key or {})

    unit = model_class(**unit_data)

    unit.save()


def _handle_yum_metadata_file(repo, type_id, unit_key, metadata, file_path, conduit, config):
    """
    Handles the upload for a Yum repository metadata file.

    :param repo: The repository to import the package into
    :type  repo: pulp.server.db.model.Repository

    :param type_id: The type_id of the package being uploaded
    :type  type_id: str

    :param unit_key: A dictionary of fields to overwrite introspected field values
    :type  unit_key: dict

    :param metadata: A dictionary of fields to overwrite introspected field values, or None
    :type  metadata: dict or None

    :param file_path: The path to the uploaded package
    :type  file_path: str

    :param conduit: provides access to relevant Pulp functionality
    :type  conduit: pulp.plugins.conduits.upload.UploadConduit

    :param config: plugin configuration for the repository
    :type  config: pulp.plugins.config.PluginCallConfiguration
    """
    model_class = plugin_api.get_unit_model_by_id(type_id)
    update_fields_inbound(model_class, unit_key or {})
    update_fields_inbound(model_class, metadata or {})

    unit_data = {}
    unit_data.update(metadata or {})
    unit_data.update(unit_key or {})

<<<<<<< HEAD
    model = models.YumMetadataFile(**translated_data)
    model.set_storage_path(os.path.basename(file_relative_path))
=======
    model = models.YumMetadataFile(**unit_data)
    model.set_content(file_path)
>>>>>>> 6fb70531
    model.save()
    model.import_content(file_relative_path)

    repo_controller.associate_single_unit(conduit.repo, model)
    repo_controller.update_unit_count(repo, model._content_type_id, 1)


def _handle_group_category_comps(repo, type_id, unit_key, metadata, file_path, conduit, config):
    """
    Handles the creation of a package group or category.

    If a file was uploaded, treat this as upload of a comps.xml file. If no file was uploaded,
    the process only creates the unit.

    :param repo: The repository to import the package into
    :type  repo: pulp.server.db.model.Repository

    :param type_id: The type_id of the package being uploaded
    :type  type_id: str

    :param unit_key: A dictionary of fields to overwrite introspected field values
    :type  unit_key: dict

    :param metadata: A dictionary of fields to overwrite introspected field values, or None
    :type  metadata: dict or None

    :param file_path: The path to the uploaded package
    :type  file_path: str

    :param conduit: provides access to relevant Pulp functionality
    :type  conduit: pulp.plugins.conduits.upload.UploadConduit

    :param config: plugin configuration for the repository
    :type  config: pulp.plugins.config.PluginCallConfiguration
    """
    model_class = plugin_api.get_unit_model_by_id(type_id)
    update_fields_inbound(model_class, unit_key or {})
    update_fields_inbound(model_class, metadata or {})

    if file_path is not None and os.path.getsize(file_path) > 0:
        # uploading a comps.xml
        repo_id = repo.repo_id
        _get_and_save_file_units(file_path, group.process_group_element,
                                 group.GROUP_TAG, conduit, repo_id)
        _get_and_save_file_units(file_path, group.process_category_element,
                                 group.CATEGORY_TAG, conduit, repo_id)
        _get_and_save_file_units(file_path, group.process_environment_element,
                                 group.ENVIRONMENT_TAG, conduit, repo_id)
    else:
        # uploading a package group or package category
        unit_data = {}
        unit_data.update(metadata or {})
        unit_data.update(unit_key or {})
        try:
            unit = model_class(**unit_data)
        except TypeError:
            raise ModelInstantiationError()

        unit.save()

        if file_path:
            unit.set_storage_path(os.path.basename(file_path))
            unit.import_content(file_path)

        repo_controller.associate_single_unit(repo, unit)
        repo_controller.rebuild_content_unit_counts(repo)


def _get_and_save_file_units(filename, processing_function, tag, conduit, repo_id):
    """
    Given a comps.xml file, this method decides which groups/categories to get and saves
    the parsed units.

    :param filename:  open file-like object containing metadata
    :type  filename:  file

    :param processing_function:  method to use for generating the units
    :type  processing_function:  function

    :param tag:  XML tag that identifies each unit
    :type  tag:  str

    :param conduit:  provides access to relevant Pulp functionality
    :type  conduit:  pulp.plugins.conduits.upload.UploadConduit

    :param repo_id:  id of the repo into which unit will be uploaded
    :type  repo_id:  str
    """
    process_func = functools.partial(processing_function, repo_id)
    package_info_generator = packages.package_list_generator(filename, tag, process_func)
    for model in package_info_generator:
        model.save()


def _handle_package(repo, type_id, unit_key, metadata, file_path, conduit, config):
    """
    Handles the upload for an RPM or SRPM.

    This inspects the package contents to determine field values. The unit_key
    and metadata fields overwrite field values determined through package inspection.

    :param repo: The repository to import the package into
    :type  repo: pulp.server.db.model.Repository

    :param type_id: The type_id of the package being uploaded
    :type  type_id: str

    :param unit_key: A dictionary of fields to overwrite introspected field values
    :type  unit_key: dict

    :param metadata: A dictionary of fields to overwrite introspected field values, or None
    :type  metadata: dict or None

    :param file_path: The path to the uploaded package
    :type  file_path: str

    :param conduit: provides access to relevant Pulp functionality
    :type  conduit: pulp.plugins.conduits.upload.UploadConduit

    :param config: plugin configuration for the repository
    :type  config: pulp.plugins.config.PluginCallConfiguration

    :raises PulpCodedException PLP1005: if the checksum type from the user is not recognized
    :raises PulpCodedException PLP1013: if the checksum value from the user does not validate
    """
    try:
        rpm_data = _extract_rpm_data(type_id, file_path)
    except:
        _LOGGER.exception('Error extracting RPM metadata for [%s]' % file_path)
        raise

    model_class = plugin_api.get_unit_model_by_id(type_id)
    update_fields_inbound(model_class, unit_key or {})
    update_fields_inbound(model_class, metadata or {})

    # set checksum and checksumtype
    if metadata:
        checksumtype = metadata.pop('checksumtype', verification.TYPE_SHA256)
        rpm_data['checksumtype'] = verification.sanitize_checksum_type(checksumtype)
        if 'checksum' in metadata:
            rpm_data['checksum'] = metadata.pop('checksum')
            try:
                with open(file_path) as dest_file:
                    verification.verify_checksum(dest_file, rpm_data['checksumtype'],
                                                 rpm_data['checksum'])
            except verification.VerificationException:
                raise PulpCodedException(error_code=platform_errors.PLP1013)
        else:
            rpm_data['checksum'] = _calculate_checksum(rpm_data['checksumtype'], file_path)
    else:
        rpm_data['checksumtype'] = verification.TYPE_SHA256
        rpm_data['checksum'] = _calculate_checksum(rpm_data['checksumtype'], file_path)

    # Update the RPM-extracted data with anything additional the user specified.
    # Allow the user-specified values to override the extracted ones.
    rpm_data.update(metadata or {})
    rpm_data.update(unit_key or {})

    # Validate the user specified data by instantiating the model
    try:
        unit = model_class(**rpm_data)
    except TypeError:
        raise ModelInstantiationError()

    # Extract the repodata snippets
    unit.repodata = rpm_parse.get_package_xml(file_path, sumtype=unit.checksumtype)
    _update_provides_requires(unit)

    # check if the unit has duplicate nevra
    purge.remove_unit_duplicate_nevra(unit, repo)

    unit.set_storage_path(os.path.basename(file_path))
    unit.save()
    unit.import_content(file_path)

    repo_controller.associate_single_unit(repo, unit)
    repo_controller.rebuild_content_unit_counts(repo)


def _update_provides_requires(unit):
    """
    Determines the provides and requires fields based on the RPM's XML snippet and updates
    the model instance.

    :param unit: the unit being added to Pulp; the metadata attribute must already have
                 a key called 'repodata'
    :type  unit: subclass of pulp.server.db.model.ContentUnit
    """
    try:
        # make a guess at the encoding
        codec = 'UTF-8'
        unit.repodata['primary'].encode(codec)
    except UnicodeEncodeError:
        # best second guess we have, and it will never fail due to the nature
        # of the encoding.
        codec = 'ISO-8859-1'
        unit.repodata['primary'].encode(codec)
    fake_xml = FAKE_XML % {'encoding': codec, 'xml': unit.repodata['primary']}
    fake_element = ET.fromstring(fake_xml.encode(codec))
    utils.strip_ns(fake_element)
    primary_element = fake_element.find('package')
    format_element = primary_element.find('format')
    provides_element = format_element.find('provides')
    requires_element = format_element.find('requires')
    unit.provides = map(primary._process_rpm_entry_element,
                        provides_element.findall('entry')) if provides_element else []
    unit.requires = map(primary._process_rpm_entry_element,
                        requires_element.findall('entry')) if requires_element else []


def _extract_rpm_data(type_id, rpm_filename):
    """
    Extract a dict of information for a given RPM or SRPM.

    :param type_id: The type of the unit that is being generated
    :type  type_id: str

    :param rpm_filename: full path to the package to analyze
    :type  rpm_filename: str

    :return: dict of data about the package
    :rtype:  dict
    """
    rpm_data = dict()

    # Read the RPM header attributes for use later
    ts = rpm.TransactionSet()
    ts.setVSFlags(rpm._RPMVSF_NOSIGNATURES)
    fd = os.open(rpm_filename, os.O_RDONLY)
    try:
        headers = ts.hdrFromFdno(fd)
        os.close(fd)
    except rpm.error:
        # Raised if the headers cannot be read
        os.close(fd)
        raise

    for k in ['name', 'version', 'release', 'epoch']:
        rpm_data[k] = headers[k]

    if rpm_data['epoch'] is not None:
        rpm_data['epoch'] = str(rpm_data['epoch'])
    else:
        rpm_data['epoch'] = str(0)

    if headers['sourcepackage']:
        if RPMTAG_NOSOURCE in headers.keys():
            rpm_data['arch'] = 'nosrc'
        else:
            rpm_data['arch'] = 'src'
    else:
        rpm_data['arch'] = headers['arch']

    # construct filename from metadata (BZ #1101168)
    if headers[rpm.RPMTAG_SOURCEPACKAGE]:
        if type_id != models.SRPM._content_type_id.default:
            raise PulpCodedValidationException(error_code=error_codes.RPM1002)
        rpm_basefilename = "%s-%s-%s.src.rpm" % (headers['name'],
                                                 headers['version'],
                                                 headers['release'])
    else:
        if type_id != models.RPM._content_type_id.default:
            raise PulpCodedValidationException(error_code=error_codes.RPM1003)
        rpm_basefilename = "%s-%s-%s.%s.rpm" % (headers['name'],
                                                headers['version'],
                                                headers['release'],
                                                headers['arch'])

    rpm_data['relativepath'] = rpm_basefilename
    rpm_data['filename'] = rpm_basefilename

    # This format is, and has always been, incorrect. As of the new yum importer, the
    # plugin will generate these from the XML snippet because the API into RPM headers
    # is atrocious. This is the end game for this functionality anyway, moving all of
    # that metadata derivation into the plugin, so this is just a first step.
    # I'm leaving these in and commented to show how not to do it.
    # rpm_data['requires'] = [(r,) for r in headers['requires']]
    # rpm_data['provides'] = [(p,) for p in headers['provides']]

    rpm_data['buildhost'] = headers['buildhost']
    rpm_data['license'] = headers['license']
    rpm_data['vendor'] = headers['vendor']
    rpm_data['description'] = headers['description']
    rpm_data['build_time'] = headers[rpm.RPMTAG_BUILDTIME]
    # Use the mtime of the file to match what is in the generated xml from
    # rpm_parse.get_package_xml(..)
    file_stat = os.stat(rpm_filename)
    rpm_data['time'] = file_stat[stat.ST_MTIME]

    return rpm_data


def _calculate_checksum(checksum_type, filename):
    m = hashlib.new(checksum_type)
    f = open(filename, 'r')
    while True:
        file_buffer = f.read(CHECKSUM_READ_BUFFER_SIZE)
        if not file_buffer:
            break
        m.update(file_buffer)
    f.close()
    return m.hexdigest()


def _fail_report(message):
    # this is the format returned by the original importer. I'm not sure if
    # anything is actually parsing it
    details = {'errors': [message]}
    return {'success_flag': False, 'summary': '', 'details': details}<|MERGE_RESOLUTION|>--- conflicted
+++ resolved
@@ -212,15 +212,10 @@
     unit_data.update(metadata or {})
     unit_data.update(unit_key or {})
 
-<<<<<<< HEAD
-    model = models.YumMetadataFile(**translated_data)
-    model.set_storage_path(os.path.basename(file_relative_path))
-=======
     model = models.YumMetadataFile(**unit_data)
-    model.set_content(file_path)
->>>>>>> 6fb70531
+    model.set_storage_path(os.path.basename(file_path))
     model.save()
-    model.import_content(file_relative_path)
+    model.import_content(file_path)
 
     repo_controller.associate_single_unit(conduit.repo, model)
     repo_controller.update_unit_count(repo, model._content_type_id, 1)
